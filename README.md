[![Build Status](https://travis-ci.org/hachmannlab/chemlg.svg?branch=master)](https://travis-ci.org/hachmannlab/chemlg)
[![codecov](https://codecov.io/gh/hachmannlab/chemlg/branch/master/graph/badge.svg)](https://codecov.io/gh/hachmannlab/chemlg)
# ChemLG – A Molecular and Materials Library Generator for the Enumeration and Exploration of Chemical Space
ChemLG is a smart and massive parallel molecular library generator for chemical and materials sciences.

Program Version: 0.2
Release Date: Feb 20, 2019


(C) 2015-2018 Johannes Hachmann, Mohammad Atif Faiz Afzal
University at Buffalo - The State University of New York (UB)
Contact: hachmann@buffalo.edu, m27@buffalo.edu
http://hachmannlab.cbe.buffalo.edu

With contributions by:
Janhavi Abhay Dudwadkar (UB): Jupyter GUI

## Code Design:
ChemLG is developed in the Python 3 programming language and uses OpenBabel and its Python extension, Pybel for handling molecules. The development follows a strictly modular and object-oriented design to make the overall code as flexible and versatile as possible.

<<<<<<< HEAD
## Documentation
=======
## Documentation:
>>>>>>> 1c845be1
ChemLG documentation can be found here https://hachmannlab.github.io/chemlg

## Installation and Dependencies:
The dependencies for ChemLG are OpenBabel and MPI4Py. It is recommended that these two dependencies are installed in a virtual environment prior to installing ChemLG. They can be installed via the conda installer:


    conda create --name my_chemlg_env python=3.6
    source activate my_chemlg_env
    conda install -c openbabel openbabel
    conda install -c anaconda mpi4py
    
You can download ChemLG from Python Package Index (PyPI) via pip. 

    pip install chemlg


You can test the installation with:

    pytest -v


Following additional (optional) packages are required (within the environment) to unlock some of the other functionalities of ChemLG:

ChemLG graphical config file builder:

    conda install –c conda-forge rdkit
    conda install ipykernel
    conda install -c conda-forge ipywidgets
    python -m ipykernel install --name my_chemlg_env --display-name "chemlg"



## Citation:
Please cite the use of ChemLG as:


    (1) M.A.F. Afzal, J.A. Dudwadkar, J. Hachmann, ChemLG – A Program Suite for the Generation of Compound Libraries and the Survey of Chemical Space, in preparation.
    (2) M.A.F. Afzal, J. Hachmann, ChemLG – A Molecular and Materials Library Generator for the Enumeration and Exploration of Chemical Space. Available from: https://hachmannlab.github.io/chemlg. 
    (3) J. Hachmann, M.A.F. Afzal, M. Haghighatlari, Y. Pal, Building and Deploying a Cyberinfrastructure for the Data-Driven Design of Chemical Systems and the Exploration of Chemical Space, Mol. Simul. 44 (2018), 921-929. DOI: 10.1080/08927022.2018.1471692

## Acknowledgement
ChemLG is based upon work supported by the U.S. National Science Foundation under grant #OAC-1751161. It was also supported by start-up funds provided by UB's School of Engineering and Applied Science and UB's Department of Chemical and Biological Engineering, the New York State Center of Excellence in Materials Informatics through seed grant #1140384-8-75163, and the U.S. Department of Energy under grant #DE-SC0017193.

## License:
ChemLG is copyright (C) 2015-2018 Johannes Hachmann and Mohammad Atif Faiz Afzal, all rights reserved. 
ChemLG is distributed under 3-Clause BSD License (https://opensource.org/licenses/BSD-3-Clause).<|MERGE_RESOLUTION|>--- conflicted
+++ resolved
@@ -18,11 +18,7 @@
 ## Code Design:
 ChemLG is developed in the Python 3 programming language and uses OpenBabel and its Python extension, Pybel for handling molecules. The development follows a strictly modular and object-oriented design to make the overall code as flexible and versatile as possible.
 
-<<<<<<< HEAD
-## Documentation
-=======
 ## Documentation:
->>>>>>> 1c845be1
 ChemLG documentation can be found here https://hachmannlab.github.io/chemlg
 
 ## Installation and Dependencies:
